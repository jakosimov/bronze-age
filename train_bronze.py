--- conflicted
+++ resolved
@@ -241,7 +241,12 @@
         )
 
         early_stopping = EarlyStopping(
-            monitor="val_loss", min_delta=0.00, patience=100, verbose=False, mode="min", stopping_threshold=0.001
+            monitor="val_loss",
+            min_delta=0.00,
+            patience=100,
+            verbose=False,
+            mode="min",
+            stopping_threshold=0.001,
         )
         checkpoint_callback = ModelCheckpoint(
             save_top_k=1, monitor="val_acc", mode="max"
@@ -491,11 +496,7 @@
         "early_stopping": True,
         "loss_mode": LossMode.BINARY_CROSS_ENTROPY,
         "train_decision_tree": False,
-<<<<<<< HEAD
         "aggregation_mode": AggregationMode.STONE_AGE,
-=======
-        "aggregation_mode": AggregationMode.BRONZE_AGE_COMPARISON,
->>>>>>> 31dbb7fe
         "num_recurrent_iterations": NUM_ITERATIONS.get(dataset, 1),
         "teacher_max_epochs": 15,
         "train_concept_model": False,
@@ -509,7 +510,6 @@
 
 def store_results(results, filename="results.csv", filename2="results2.csv"):
     df = pd.DataFrame(results).T
-<<<<<<< HEAD
     df.columns = [
         "success",
         "mean_acc",
@@ -518,10 +518,9 @@
         "std_acc_dt",
         "mean_acc_dt_pruned",
         "std_acc_dt_pruned",
+        "mean_acc_cm",
+        "std_acc_cm",
     ]
-=======
-    df.columns = ["success", "mean_acc", "std_acc", "mean_acc_dt", "std_acc_dt", "mean_acc_dt_pruned", "std_acc_dt_pruned", "mean_acc_cm", "std_acc_cm"]
->>>>>>> 31dbb7fe
 
     df.success = df.success.replace({True: "✅", False: "🛑"})
     df["uses_mask"] = df.index.map(lambda x: x.uses_mask)
@@ -584,16 +583,10 @@
         DatasetEnum.IMDB_BINARY,
         DatasetEnum.REDDIT_BINARY,
         DatasetEnum.COLLAB,
-        
     ]
 
-<<<<<<< HEAD
-    datasets = [DatasetEnum.SIMPLE_SATURATION]  # + datasets
+    datasets = [DatasetEnum.SIMPLE_SATURATION, DatasetEnum.SATURATION]  # + datasets
     # datasets = [DatasetEnum.SIMPLE_SATURATION, DatasetEnum.INFECTION, DatasetEnum.MUTAG]
-=======
-    datasets = [DatasetEnum.SIMPLE_SATURATION, DatasetEnum.SATURATION] #+ datasets
-    #datasets = [DatasetEnum.SIMPLE_SATURATION, DatasetEnum.INFECTION, DatasetEnum.MUTAG]
->>>>>>> 31dbb7fe
     # datasets = [DatasetEnum.BA_2MOTIFS]
     for dataset in datasets:
         for dataset_, (
@@ -619,8 +612,7 @@
         print("Running dataset:", dataset)
         try:
             config = get_config_for_dataset(dataset)
-<<<<<<< HEAD
-            lightning.seed_everything(0)
+            lightning.seed_everything(0, workers=True)
             (
                 mean_acc,
                 std_acc,
@@ -628,6 +620,8 @@
                 std_acc_dt,
                 mean_acc_dt_pruned,
                 std_acc_dt_pruned,
+                mean_acc_cm,
+                std_acc_cm,
             ) = train(config)
             results[dataset] = (
                 True,
@@ -637,19 +631,16 @@
                 std_acc_dt,
                 mean_acc_dt_pruned,
                 std_acc_dt_pruned,
-            )
-=======
-            lightning.seed_everything(0, workers=True)
-            mean_acc, std_acc, mean_acc_dt, std_acc_dt, mean_acc_dt_pruned, std_acc_dt_pruned, mean_acc_cm, std_acc_cm = train(config)
-            results[dataset] = (True, mean_acc, std_acc, mean_acc_dt, std_acc_dt, mean_acc_dt_pruned, std_acc_dt_pruned, mean_acc_cm, std_acc_cm)
->>>>>>> 31dbb7fe
+                mean_acc_cm,
+                std_acc_cm,
+            )
         except Exception as e:
             print(f"Error with dataset {dataset}: {e}")
             results[dataset] = (False, None, None, None, None, None, None, None, None)
             import traceback
 
             traceback.print_exc()
-            #raise e
+            # raise e
 
     for dataset_, (
         success,
