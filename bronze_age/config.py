from dataclasses import dataclass
from enum import StrEnum
from pathlib import Path

from bronze_age.datasets import DatasetEnum


class NetworkType(StrEnum):
    LINEAR = "linear"
    MLP = "mlp"

@dataclass
class Config:
    dataset: DatasetEnum
    data_dir: Path
    temperature : float = 1.0
    alpha : float  = 1.0
    beta : float  = 1.0
    dropout : float  = 0.0
    use_batch_norm : float  = True
    network : NetworkType = NetworkType.MLP
    hidden_units : int = 16
    state_size : int = 10
    num_layers : int = 5
    skip_connection : bool = True
    bounding_parameter : int = 1000
    batch_size : int = 128
<<<<<<< HEAD
    device: str = "mps"
    max_leaf_nodes: int = 100
=======
    learning_rate : float = 0.01
    max_epochs : int = 1500
    num_cv : int = 10
>>>>>>> a590510d
<|MERGE_RESOLUTION|>--- conflicted
+++ resolved
@@ -9,27 +9,25 @@
     LINEAR = "linear"
     MLP = "mlp"
 
+
 @dataclass
 class Config:
     dataset: DatasetEnum
     data_dir: Path
-    temperature : float = 1.0
-    alpha : float  = 1.0
-    beta : float  = 1.0
-    dropout : float  = 0.0
-    use_batch_norm : float  = True
-    network : NetworkType = NetworkType.MLP
-    hidden_units : int = 16
-    state_size : int = 10
-    num_layers : int = 5
-    skip_connection : bool = True
-    bounding_parameter : int = 1000
-    batch_size : int = 128
-<<<<<<< HEAD
+    temperature: float = 1.0
+    alpha: float = 1.0
+    beta: float = 1.0
+    dropout: float = 0.0
+    use_batch_norm: float = True
+    network: NetworkType = NetworkType.MLP
+    hidden_units: int = 16
+    state_size: int = 10
+    num_layers: int = 5
+    skip_connection: bool = True
+    bounding_parameter: int = 1000
+    batch_size: int = 128
     device: str = "mps"
     max_leaf_nodes: int = 100
-=======
-    learning_rate : float = 0.01
-    max_epochs : int = 1500
-    num_cv : int = 10
->>>>>>> a590510d
+    learning_rate: float = 0.01
+    max_epochs: int = 1500
+    num_cv: int = 10