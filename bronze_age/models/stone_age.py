import torch
import torch.nn.functional as F
from torch.nn import ModuleList
from torch.nn.functional import log_softmax
from torch_geometric.nn import MessagePassing, global_add_pool

from bronze_age.config import Config, LayerType, NetworkType
from bronze_age.models.concept_reasoner import (
    ConceptReasoningLayer,
    GlobalConceptReasoningLayer,
)


def to_float_tensor(x):
    if x is not torch.FloatTensor:
        x = x.float()
    return x


def gumbel_softmax(logits, tau=1.0, beta=1.0, hard=False, dim=-1):
    noise = -torch.empty_like(logits, memory_format=torch.legacy_contiguous_format)
    gumbels = noise.exponential_().log()
    gumbels = logits + gumbels * beta
    gumbels = gumbels / tau
    m = torch.nn.Softmax(dim)
    y_soft = m(gumbels)
    if hard:
        index = y_soft.max(dim, keepdim=True)[1]
        zeroes = torch.zeros_like(logits, memory_format=torch.legacy_contiguous_format)
        y_hard = zeroes.scatter_(dim, index, 1.0)
        ret = y_hard - y_soft.detach() + y_soft
    else:
        ret = y_soft
    return ret


class ArgMax(torch.autograd.Function):
    @staticmethod
    def forward(ctx, input):
        y_soft = input.softmax(dim=-1)
        index = y_soft.max(-1, keepdim=True)[1]
        y_hard = torch.zeros_like(
            input, memory_format=torch.legacy_contiguous_format
        ).scatter_(-1, index, 1.0)

        ctx.save_for_backward(y_soft, y_hard)
        return y_hard, y_soft

    @staticmethod
    def backward(ctx, grad_output, grad_out_y_soft):
        y_soft, y_hard = ctx.saved_tensors
        grad = grad_output * y_hard
        grad += grad_out_y_soft * y_soft
        return grad


def argmax(x):
    # Create a wrapper that only returns the first output
    return ArgMax.apply(x)[0]


class MLP(torch.nn.Module):
    def __init__(self, in_channels, hidden_channels, out_channels, num_layers, dropout):
        super(MLP, self).__init__()

        self.lins = torch.nn.ModuleList()
        self.lins.append(torch.nn.Linear(in_channels, hidden_channels))
        self.bns = torch.nn.ModuleList()
        self.bns.append(torch.nn.BatchNorm1d(hidden_channels))
        for _ in range(num_layers - 2):
            self.lins.append(torch.nn.Linear(hidden_channels, hidden_channels))
            self.bns.append(torch.nn.BatchNorm1d(hidden_channels))
        self.lins.append(torch.nn.Linear(hidden_channels, out_channels))

        self.dropout = dropout

    def reset_parameters(self):
        for lin in self.lins:
            lin.reset_parameters()
        for bn in self.bns:
            bn.reset_parameters()

    def forward(self, x):
        for i, lin in enumerate(self.lins[:-1]):
            x = lin(x)
            x = self.bns[i](x)
            x = F.relu(x)
            x = F.dropout(x, p=self.dropout, training=self.training)
        x = self.lins[-1](x)
        return x


class SoftmaxLayer(torch.nn.Module):
    """For usage in StoneAgeGNNLayer"""

    def __init__(self, out_channels, config: Config, linear_layer, use_batch_norm=None):
        super(SoftmaxLayer, self).__init__()
        self.__name__ = "LinearSoftmax"
        self.lin1 = linear_layer
        self.config = config
        if use_batch_norm is None:
            self.use_batch_norm = self.config.use_batch_norm
        else:
            self.use_batch_norm = use_batch_norm

        if self.use_batch_norm:
            self.bn = torch.nn.BatchNorm1d(out_channels)

    def use_argmax(self):
        # return self.config.activation == ActivationType.ARGMAX
        return not self.training

    def forward(self, x):
        x = self.lin1(x)

        if self.use_batch_norm:
            x = self.bn(x)

        if self.use_argmax():
            x_d = argmax(x)
        else:
            x_d = gumbel_softmax(
                x, hard=True, tau=self.config.temperature, beta=self.config.beta
            )

        if torch.rand(1).item() > self.config.alpha and self.training:
            x = (x + x_d) / 2
        else:
            x = x_d
        return x


class LinearSoftmax(SoftmaxLayer):
    """For usage in StoneAgeGNNLayer"""

    def __init__(self, in_channels, out_channels, config: Config, use_batch_norm=None):
        linear_layer = torch.nn.Linear(in_channels, out_channels)
        super(LinearSoftmax, self).__init__(
            out_channels=out_channels,
            config=config,
            linear_layer=linear_layer,
            use_batch_norm=use_batch_norm,
        )
        self.__name__ = "LinearSoftmax"


class MLPSoftmax(SoftmaxLayer):
    """For usage in StoneAgeGNNLayer"""

    def __init__(self, in_channels, out_channels, config: Config):
        linear_layer = MLP(
            in_channels, config.hidden_units, out_channels, 2, config.dropout
        )
        super(MLPSoftmax, self).__init__(
            out_channels=out_channels,
            config=config,
            linear_layer=linear_layer,
            use_batch_norm=False,
        )
        self.__name__ = "MLPSoftmax"


class InputLayer(LinearSoftmax):
    def __init__(self, in_channels, out_channels, config: Config):
        super(InputLayer, self).__init__(
            in_channels, out_channels, config, use_batch_norm=False
        )
        self.__name__ = "InputLayer"


class PoolingLayer(torch.nn.Module):
    def __init__(self, in_channels, out_channels, config: Config):
        super(PoolingLayer, self).__init__()
        self.__name__ = "PoolingLayer"
        if config.network == NetworkType.MLP:
            self.lin2 = MLP(
                in_channels, config.hidden_units, out_channels, 2, config.dropout
            )
        else:
            self.lin2 = torch.nn.Linear(in_channels, out_channels)

    def forward(self, x):
        x = self.lin2(x)
        return log_softmax(x, dim=-1)


class StoneAgeGNNLayer(MessagePassing):
    def __init__(
        self, in_channels, out_channels, bounding_parameter, config: Config, index=0
    ):
        super().__init__(aggr="add")
        self.__name__ = "stone-age-" + str(index)
        self.bounding_parameter = bounding_parameter

        if config.network == NetworkType.MLP:
            self.linear_softmax = MLPSoftmax(2 * in_channels, out_channels, config)
        else:
            self.linear_softmax = LinearSoftmax(in_channels, out_channels, config)

    def forward(self, x, edge_index, explain=False):
        return self.propagate(edge_index, x=x)

    def message(self, x_j):
        return x_j

    def aggregate(self, inputs, index, ptr, dim_size):
        message_sums = super().aggregate(inputs, index, ptr=ptr, dim_size=dim_size)
        return torch.clamp(message_sums, min=0, max=self.bounding_parameter)

    def update(self, inputs, x):
        combined = torch.cat((inputs, x), 1)
        x = self.linear_softmax(combined)
        return x


class BronzeAgeGNNLayerConceptReasoner(MessagePassing):
    """This model takes ages to train for some reason... will need to be optimized"""

    def __init__(
        self,
        in_channels,
        out_channels,
        bounding_parameter,
        config: Config,
        index=0,
        a=10,
        embedding_size=16,
    ):
        super().__init__(aggr="add")
        self.__name__ = "stone-age-" + str(index)
        self.bounding_parameter = bounding_parameter
        self.register_buffer("_Y_range", torch.arange(bounding_parameter).float())
        self.in_channels = in_channels
        self.out_channels = out_channels
        self.a = a
        self.index = index
        if config.layer_type == LayerType.BronzeAgeConcept:
            self.concept_reasoner = ConceptReasoningLayer(
                emb_size=embedding_size, n_classes=out_channels
            )
            self.pos_embeddings = torch.nn.Embedding(
                in_channels + in_channels * self.bounding_parameter, embedding_size
            )
            self.neg_embeddings = torch.nn.Embedding(
                in_channels + in_channels * self.bounding_parameter, embedding_size
            )
        elif config.layer_type == LayerType.BronzeAgeGeneralConcept:
            self.concept_reasoner = GlobalConceptReasoningLayer(
                in_channels + in_channels * self.bounding_parameter, n_classes=out_channels
            )
        else:
            raise ValueError(f"Invalid layer type {config.layer_type}")

    def forward(self, x, edge_index, explain=False, return_entropy=False):
        return self.propagate(
            edge_index, x=x, explain=explain, return_entropy=return_entropy
        )

    def message(self, x_j, explain=False):
        return x_j

    def aggregate(
        self, inputs, index, ptr, dim_size, explain=False, return_entropy=False
    ):
        message_sums = super().aggregate(inputs, index, ptr=ptr, dim_size=dim_size)
        clamped_sum = torch.clamp(message_sums, min=0, max=self.bounding_parameter)
        states = F.elu(clamped_sum[..., None] - self._Y_range) - 0.5
        states = F.sigmoid(self.a * states)
        return states.view(*states.shape[:-2], -1)

    def update(self, inputs, x, explain=False, return_entropy=False):
        # inputs is one hot encoding of current state
        # x has shape (num_states * bounding_parameter)
        # where x.reshape(num_states, bounding_parameter) a per state one-hot encoding
        # of the number of states in neighborhood
        # x[i*bounding_parameter + j] = 1 if there are more than j nodes in state i in the neighborhood of our node
        combined = torch.cat((x, inputs), 1)

        is_concept_reasoner = isinstance(self.concept_reasoner, ConceptReasoningLayer)

        if is_concept_reasoner:
            embedding = (
                combined[..., None] * self.pos_embeddings.weight[None, ...]
                + (1 - combined[..., None]) * self.neg_embeddings.weight[None, ...]
            )
        if explain:
            names = [f"s_{i}" for i in range(self.in_channels)] + [
                f"s_{i}_count>{j}"
                for i in range(self.in_channels)
                for j in range(self.bounding_parameter)
            ]
            # TODO: Better names for concepts and classes
            if is_concept_reasoner:
                explanation = self.concept_reasoner.explain(
                    embedding, combined, mode="global", concept_names=names
                )
            else:
                explanation = self.concept_reasoner.explain(
                    combined, mode="global", concept_names=names
                )
            print("Layer ", self.index)
            print(explanation)
        else:
            pass
<<<<<<< HEAD

        x = self.concept_reasoner(embedding, combined)
        # print(x[0])
        if return_entropy:
            return x, torch.sum((x * (1 - x)) ** 2)
=======
        
        if is_concept_reasoner:
            x = self.concept_reasoner(embedding, combined)
        else:
            x = self.concept_reasoner(combined)
>>>>>>> cf0ccd3c
        return x


class BronzeAgeGNNLayer(MessagePassing):
    def __init__(
        self,
        in_channels,
        out_channels,
        bounding_parameter,
        config: Config,
        index=0,
        a=10,
    ):
        super().__init__(aggr="add")
        self.__name__ = "stone-age-" + str(index)
        self.bounding_parameter = bounding_parameter
        self.register_buffer("_Y_range", torch.arange(bounding_parameter).float())
        self.a = a
        if config.network == NetworkType.MLP:
            self.linear_softmax = MLPSoftmax(
                in_channels + bounding_parameter * in_channels, out_channels, config
            )
        else:
            self.linear_softmax = LinearSoftmax(
                in_channels + bounding_parameter * in_channels, out_channels, config
            )

    def forward(self, x, edge_index, explain=False):
        return self.propagate(edge_index, x=x, explain=explain)

    def message(self, x_j, explain=False):
        return x_j

    def aggregate(self, inputs, index, ptr, dim_size, explain=False):
        message_sums = super().aggregate(inputs, index, ptr=ptr, dim_size=dim_size)
        clamped_sum = torch.clamp(message_sums, min=0, max=self.bounding_parameter)
        states = F.elu(clamped_sum[..., None] - self._Y_range) - 0.5
        states = F.sigmoid(self.a * states)
        return states.view(*states.shape[:-2], -1)

    def update(self, inputs, x, explain=False):
        # inputs is one hot encoding of current state
        # x has shape (num_states * bounding_parameter)
        # where x.reshape(num_states, bounding_parameter) a per state one-hot encoding
        # of the number of states in neighborhood
        # x[i*bounding_parameter + j] = 1 if there are more than j nodes in state i in the neighborhood of our node
        combined = torch.cat((inputs, x), 1)
        x = self.linear_softmax(combined)
        return x


class StoneAgeGNN(torch.nn.Module):
    def __init__(self, in_channels, out_channels, config: Config):
        super().__init__()

        self.use_pooling = config.dataset.uses_pooling
        self.skip_connection = config.skip_connection
        state_size = config.state_size
        num_layers = config.num_layers
        bounding_parameter = config.bounding_parameter

        # self.num_layers = num_layers

        self.input = InputLayer(in_channels, state_size, config)

        if self.skip_connection:
            self.output = PoolingLayer(
                (num_layers + 1) * state_size, out_channels, config=config
            )
        else:
            self.output = PoolingLayer(state_size, out_channels, config)

        self.stone_age = ModuleList()
        for i in range(num_layers):
            if (config.layer_type == LayerType.BronzeAgeConcept) or (config.layer_type == LayerType.BronzeAgeGeneralConcept):
                layer_constructor = BronzeAgeGNNLayerConceptReasoner
            elif config.layer_type == LayerType.BronzeAge:
                layer_constructor = BronzeAgeGNNLayer
            else:
                layer_constructor = StoneAgeGNNLayer
            self.stone_age.append(
                layer_constructor(
                    state_size,
                    state_size,
                    bounding_parameter=bounding_parameter,
                    config=config,
                    index=i,
                )
            )

    def forward(self, x, edge_index, batch=None, explain=False, return_entropy=False):
        x = self.input(x.float())
        xs = [x]
        entropy = 0
        for layer in self.stone_age:
            if return_entropy:
                x, ent = layer(x, edge_index, explain=explain, return_entropy=True)
                entropy += ent
            else:
                x = layer(x, edge_index, explain=explain)
            xs.append(x)
        # if return_entropy:
        #     print(entropy)

        if self.use_pooling:
            x = global_add_pool(x, batch)
            xs = [global_add_pool(xi, batch) for xi in xs]
        if self.skip_connection:
            x = torch.cat(xs, dim=1)
        x = self.output(x)
        if return_entropy:
            return x, entropy
        return x

    def explain(self, x, edge_index, batch=None):
        result = self.forward(x, edge_index, batch=batch, explain=True)
        # TODO: Implement explanation<|MERGE_RESOLUTION|>--- conflicted
+++ resolved
@@ -246,7 +246,8 @@
             )
         elif config.layer_type == LayerType.BronzeAgeGeneralConcept:
             self.concept_reasoner = GlobalConceptReasoningLayer(
-                in_channels + in_channels * self.bounding_parameter, n_classes=out_channels
+                in_channels + in_channels * self.bounding_parameter,
+                n_classes=out_channels,
             )
         else:
             raise ValueError(f"Invalid layer type {config.layer_type}")
@@ -302,19 +303,13 @@
             print(explanation)
         else:
             pass
-<<<<<<< HEAD
-
-        x = self.concept_reasoner(embedding, combined)
-        # print(x[0])
+
+        if is_concept_reasoner:
+            x = self.concept_reasoner(embedding, combined)
+        else:
+            x = self.concept_reasoner(combined)
         if return_entropy:
             return x, torch.sum((x * (1 - x)) ** 2)
-=======
-        
-        if is_concept_reasoner:
-            x = self.concept_reasoner(embedding, combined)
-        else:
-            x = self.concept_reasoner(combined)
->>>>>>> cf0ccd3c
         return x
 
 
@@ -389,7 +384,9 @@
 
         self.stone_age = ModuleList()
         for i in range(num_layers):
-            if (config.layer_type == LayerType.BronzeAgeConcept) or (config.layer_type == LayerType.BronzeAgeGeneralConcept):
+            if (config.layer_type == LayerType.BronzeAgeConcept) or (
+                config.layer_type == LayerType.BronzeAgeGeneralConcept
+            ):
                 layer_constructor = BronzeAgeGNNLayerConceptReasoner
             elif config.layer_type == LayerType.BronzeAge:
                 layer_constructor = BronzeAgeGNNLayer
